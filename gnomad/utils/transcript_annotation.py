"""Utils module containing generic functions that are useful for adding transcript expression-aware annotations."""
import logging
from typing import Callable, List, Optional, Tuple, Union

import hail as hl

from gnomad.utils.vep import process_consequences

logging.basicConfig(
    format="%(asctime)s (%(name)s %(lineno)s): %(message)s",
    datefmt="%m/%d/%Y %I:%M:%S %p",
)
logger = logging.getLogger("transcript_annotation_utils")
logger.setLevel(logging.INFO)


def summarize_transcript_expression(
    mt: hl.MatrixTable,
    transcript_expression_expr: Union[hl.expr.NumericExpression, str] = "x",
    tissue_expr: Union[hl.expr.StringExpression, str] = "tissue",
    summary_agg_func: Optional[Callable] = None,
) -> Tuple[hl.Table, hl.Table]:
    """
    Summarize a transcript expression MatrixTable by transcript, gene, and tissue.

    The `summary_agg_func` argument allows the user to specify a Hail aggregation
    function to use to summarize the expression by tissue. By default, the median is
    used.

    The returned Table has a row annotation for each tissue containing the summarized
    tissue expression value.

    :param mt: MatrixTable of transcript (rows) expression quantifications (entry) by
        sample (columns).
    :param tissue_expr: Column expression indicating tissue type. Default is 'tissue'.
    :param transcript_expression_expr: Entry expression indicating transcript expression
        quantification. Default is 'x'.
    :param summary_agg_func: Optional aggregation function to use to summarize the
        transcript expression quantification by tissue. Example: `hl.agg.mean`. Default
        is None, which will use a median aggregation.
    :return: A Table of summarized transcript expression by tissue and a Table of
        summarized gene expression by tissue.
    """
    if summary_agg_func is None:
        summary_agg_func = lambda x: hl.median(hl.agg.collect(x))

    mt = mt.group_cols_by(tissue=tissue_expr).aggregate(
        tx=summary_agg_func(transcript_expression_expr)
    )

    transcript_ht = mt.rename({"tx": ""}).make_table()
    transcript_ht = transcript_ht.key_by("transcript_id", "gene_id")

    gene_ht = transcript_ht.group_by("gene_id").aggregate(
        **{
            tissue: hl.agg.sum(transcript_ht[tissue])
            for tissue in list(transcript_ht.row_value)
        }
    )

    return transcript_ht, gene_ht


def tissue_expression_ht_to_array(
    ht: hl.Table,
    tissues: Optional[List[str]] = None,
    tissues_to_filter: Optional[List[str]] = None,
) -> hl.Table:
    """
    Convert a Table with a row annotation for each tissue to a Table with tissues as an array.

    The output is a Table with a field 'tissue_expression' containing an array of
    summarized expression values by tissue, where the order of tissues in the array is
    indicated by the "tissues" global annotation.

    :param ht: Table with a row annotation for each tissue.
    :param tissues: Optional list of tissues to keep in the 'tissue_expression' array.
        Default is all non-key rows in the Table.
    :param tissues_to_filter: Optional list of tissues to exclude from the tissue
        expression array.
    :return: Table with a field 'tissue_expression' containing an array of summarized
        expression values by tissue.
    """
    if tissues is None:
        tissues = list(ht.row_value)

    if tissues_to_filter is not None:
        logger.info("Filtering tissues: %s", tissues_to_filter)
        tissues = [t for t in tissues if t not in tissues_to_filter]

    ht = ht.select_globals(tissues=tissues)
    ht = ht.select(tissue_expression=[ht[t] for t in tissues])

    return ht


def get_expression_proportion(
    transcript_ht: hl.Table,
    gene_ht: hl.Table,
    tissues_to_filter: Optional[List[str]] = None,
) -> hl.Table:
    """
    Calculate the proportion of expression of transcript to gene per tissue.

    :param transcript_ht: Table of summarized transcript expression by tissue.
    :param gene_ht: Table of summarized gene expression by tissue.
    :param tissues_to_filter: Optional list of tissues to filter out
    :return: Table with expression proportion of transcript to gene per tissue
        and mean expression proportion across tissues.
    """
    transcript_ht = tissue_expression_ht_to_array(
        transcript_ht, tissues_to_filter=tissues_to_filter
    )
    gene_ht = tissue_expression_ht_to_array(
        gene_ht, tissues=hl.eval(transcript_ht.tissues)
    )

    # Join the transcript expression table and gene expression table.
    transcript_ht = transcript_ht.annotate(
        gene_expression=gene_ht[transcript_ht.gene_id].tissue_expression
    )

    # Calculate the proportion of expression of transcript to gene per tissue.
    transcript_ht = transcript_ht.annotate(
        exp_prop=hl.or_else(
            transcript_ht.transcript_expression / transcript_ht.gene_expression,
            hl.empty_array(hl.tfloat64),
        ),
    )
    # Calculate the mean expression proportion across tissues.
    transcript_ht = transcript_ht.annotate(
        exp_prop_mean=hl.mean(
            hl.filter(lambda e: ~hl.is_nan(e), transcript_ht.exp_prop),
        )
    )

    return transcript_ht


def tx_annotate_variants(
    variant_ht: hl.Table,
    tx_ht: hl.Table,
    filter_to_protein_coding: bool = True,
<<<<<<< HEAD
    tissues_to_filter: Optional[List[str]] = None,
    additional_group_by: Optional[Union[Tuple[str], List[str]]] = (
        "gene_symbol",
        "most_severe_consequence",
        "lof",
        "lof_flags",
    ),
=======
    filter_to_genes: List[str] = None,
    filter_to_csqs: List[str] = None,
    filter_to_homs: bool = False,
    vep_annotation: str = "transcript_consequences",
>>>>>>> 21b55199
) -> hl.Table:
    """
    Annotate variants with transcript-based expression values or expression proportion from GTEx.

    :param variant_ht: Table of variants to annotate, it should contain at
        least the following nested fields: `vep.transcript_consequences`,
        `freq`.
    :param tx_ht: Table of transcript expression information.
    :param filter_to_protein_coding: If True, filter to protein coding
        transcripts. Default is True.
<<<<<<< HEAD
    :param tissues_to_filter: Optional list of tissues to exclude from the output.
    :param additional_group_by: Optional list of additional fields to group by before
        sum aggregation.
    :return: Input Table with transcript expression information annotated.
    """
    # Filter to tissues of interest and convert to arrays for easy aggregation.
    tx_ht = tissue_expression_ht_to_array(tx_ht, tissues_to_filter=tissues_to_filter)
    agg_annotations = list(tx_ht.row_value)
    tissues = hl.eval(tx_ht.tissues)

    # Calculate the mean expression proportion across all tissues.
    tx_ht = tx_ht.annotate(exp_prop_mean=hl.mean(tx_ht.expression_proportion))

    # Add the most severe consequence to the transcript consequences.
    variant_ht = variant_ht.select(
        transcript_consequences=variant_ht.vep.transcript_consequences.map(
            add_most_severe_consequence_to_consequence
        )
    )

    # Explode the transcript consequences to be able to key by transcript ID.
    variant_ht = variant_ht.explode(variant_ht.transcript_consequences)

    if filter_to_protein_coding:
        variant_ht = variant_ht.filter(
            variant_ht.transcript_consequences.biotype == "protein_coding"
        )

    grouping = ["transcript_id", "gene_id"] + list(additional_group_by)
    variant_ht = variant_ht.select(
        **{a: variant_ht.transcript_consequences[a] for a in grouping}
    )

    # Aggregate the transcript expression information by gene_id and annotation in
    # additional_group_by.
    variant_to_tx = tx_ht[variant_ht.transcript_id, variant_ht.gene_id]
    grouping = ["locus", "alleles", "gene_id"] + list(additional_group_by)
    tx_annot_ht = variant_ht.group_by(*grouping).aggregate(
        **{a: hl.agg.array_sum(variant_to_tx[a]) for a in agg_annotations},
        exp_prop_mean=hl.agg.sum(variant_to_tx.exp_prop_mean),
=======
    :param filter_to_genes: List of genes to filter to.
    :param filter_to_csqs: List of consequence terms to filter to.
    :param filter_to_homs: If True, filter to variants with at least one
        homozygote in `freq` field. Default is False.
    :param vep_annotation: Name of annotation in 'vep' annotation,
        one of the processed consequences: ["transcript_consequences",
        "worst_csq_by_gene", "worst_csq_for_variant",
        "worst_csq_by_gene_canonical", "worst_csq_for_variant_canonical"].
        For example, if you want to annotate each variant with the worst
        consequence in each gene it falls on and the transcript expression,
        you would use "worst_csq_by_gene". Default is "transcript_consequences".
    :return: Table with transcript expression information annotated
    """
    # GTEx data has transcript IDs without version numbers, so we need to
    # remove the version numbers from the transcript IDs in the variant table
    tx_ht = tx_ht.key_by()
    tx_ht = tx_ht.annotate(transcript_id=tx_ht.transcript_id.split("\\.")[0])
    tx_ht = tx_ht.key_by(tx_ht.transcript_id)

    variant_ht = process_consequences(variant_ht)

    # Explode the processed transcript consequences to be able to key by
    # transcript ID
    variant_ht = variant_ht.explode(variant_ht.vep[vep_annotation])

    if filter_to_protein_coding:
        variant_ht = variant_ht.filter(
            variant_ht.vep[vep_annotation].biotype == "protein_coding"
        )

    if filter_to_genes:
        variant_ht = variant_ht.filter(
            hl.literal(filter_to_genes).contains(variant_ht.vep[vep_annotation].gene_id)
        )

    if filter_to_csqs:
        variant_ht = variant_ht.filter(
            hl.literal(filter_to_csqs).contains(
                variant_ht.vep[vep_annotation].most_severe_consequence
            )
        )

    if filter_to_homs:
        variant_ht = variant_ht.filter(variant_ht.freq[0].homozygote_count > 0)

    # Annotate the variant table with the transcript expression information
    variant_ht = variant_ht.annotate(
        tx_data=tx_ht[variant_ht.vep[vep_annotation].transcript_id]
    )

    # Aggregate the transcript expression information by gene, csq, etc.
    # TODO: Should we filter to only exonic variants since it's mostly exomes
    #  data?
    tx_annot_ht = variant_ht.group_by(
        gene_id=variant_ht.vep[vep_annotation].gene_id,
        locus=variant_ht.locus,
        alleles=variant_ht.alleles,
        gene_symbol=variant_ht.vep[vep_annotation].gene_symbol,
        csq=variant_ht.vep[vep_annotation].most_severe_consequence,
        lof=variant_ht.vep[vep_annotation].lof,
        lof_flags=variant_ht.vep[vep_annotation].lof_flags,
    ).aggregate(
        tx_annotation=hl.agg.array_sum(variant_ht.tx_data.transcript_expression),
        mean_proportion=hl.agg.sum(variant_ht.tx_data.exp_prop_mean),
>>>>>>> 21b55199
    )

    # Reformat the transcript expression information to be a struct per tissue.
    tx_annot_ht = tx_annot_ht.select(
        "exp_prop_mean",
        **{
            t: hl.struct(**{a: tx_annot_ht[a][i] for a in agg_annotations})
            for i, t in enumerate(tissues)
        },
    )

    tx_annot_ht = tx_annot_ht.key_by(tx_annot_ht.locus, tx_annot_ht.alleles)

    return tx_annot_ht<|MERGE_RESOLUTION|>--- conflicted
+++ resolved
@@ -141,7 +141,6 @@
     variant_ht: hl.Table,
     tx_ht: hl.Table,
     filter_to_protein_coding: bool = True,
-<<<<<<< HEAD
     tissues_to_filter: Optional[List[str]] = None,
     additional_group_by: Optional[Union[Tuple[str], List[str]]] = (
         "gene_symbol",
@@ -149,12 +148,7 @@
         "lof",
         "lof_flags",
     ),
-=======
-    filter_to_genes: List[str] = None,
-    filter_to_csqs: List[str] = None,
-    filter_to_homs: bool = False,
     vep_annotation: str = "transcript_consequences",
->>>>>>> 21b55199
 ) -> hl.Table:
     """
     Annotate variants with transcript-based expression values or expression proportion from GTEx.
@@ -165,10 +159,16 @@
     :param tx_ht: Table of transcript expression information.
     :param filter_to_protein_coding: If True, filter to protein coding
         transcripts. Default is True.
-<<<<<<< HEAD
     :param tissues_to_filter: Optional list of tissues to exclude from the output.
     :param additional_group_by: Optional list of additional fields to group by before
         sum aggregation.
+    :param vep_annotation: Name of annotation in 'vep' annotation,
+        one of the processed consequences: ["transcript_consequences",
+        "worst_csq_by_gene", "worst_csq_for_variant",
+        "worst_csq_by_gene_canonical", "worst_csq_for_variant_canonical"].
+        For example, if you want to annotate each variant with the worst
+        consequence in each gene it falls on and the transcript expression,
+        you would use "worst_csq_by_gene". Default is "transcript_consequences".
     :return: Input Table with transcript expression information annotated.
     """
     # Filter to tissues of interest and convert to arrays for easy aggregation.
@@ -179,19 +179,15 @@
     # Calculate the mean expression proportion across all tissues.
     tx_ht = tx_ht.annotate(exp_prop_mean=hl.mean(tx_ht.expression_proportion))
 
-    # Add the most severe consequence to the transcript consequences.
-    variant_ht = variant_ht.select(
-        transcript_consequences=variant_ht.vep.transcript_consequences.map(
-            add_most_severe_consequence_to_consequence
-        )
-    )
-
-    # Explode the transcript consequences to be able to key by transcript ID.
-    variant_ht = variant_ht.explode(variant_ht.transcript_consequences)
+    variant_ht = process_consequences(variant_ht)
+
+    # Explode the processed transcript consequences to be able to key by
+    # transcript ID
+    variant_ht = variant_ht.explode(variant_ht.vep[vep_annotation])
 
     if filter_to_protein_coding:
         variant_ht = variant_ht.filter(
-            variant_ht.transcript_consequences.biotype == "protein_coding"
+            variant_ht.vep[vep_annotation].biotype == "protein_coding"
         )
 
     grouping = ["transcript_id", "gene_id"] + list(additional_group_by)
@@ -206,72 +202,6 @@
     tx_annot_ht = variant_ht.group_by(*grouping).aggregate(
         **{a: hl.agg.array_sum(variant_to_tx[a]) for a in agg_annotations},
         exp_prop_mean=hl.agg.sum(variant_to_tx.exp_prop_mean),
-=======
-    :param filter_to_genes: List of genes to filter to.
-    :param filter_to_csqs: List of consequence terms to filter to.
-    :param filter_to_homs: If True, filter to variants with at least one
-        homozygote in `freq` field. Default is False.
-    :param vep_annotation: Name of annotation in 'vep' annotation,
-        one of the processed consequences: ["transcript_consequences",
-        "worst_csq_by_gene", "worst_csq_for_variant",
-        "worst_csq_by_gene_canonical", "worst_csq_for_variant_canonical"].
-        For example, if you want to annotate each variant with the worst
-        consequence in each gene it falls on and the transcript expression,
-        you would use "worst_csq_by_gene". Default is "transcript_consequences".
-    :return: Table with transcript expression information annotated
-    """
-    # GTEx data has transcript IDs without version numbers, so we need to
-    # remove the version numbers from the transcript IDs in the variant table
-    tx_ht = tx_ht.key_by()
-    tx_ht = tx_ht.annotate(transcript_id=tx_ht.transcript_id.split("\\.")[0])
-    tx_ht = tx_ht.key_by(tx_ht.transcript_id)
-
-    variant_ht = process_consequences(variant_ht)
-
-    # Explode the processed transcript consequences to be able to key by
-    # transcript ID
-    variant_ht = variant_ht.explode(variant_ht.vep[vep_annotation])
-
-    if filter_to_protein_coding:
-        variant_ht = variant_ht.filter(
-            variant_ht.vep[vep_annotation].biotype == "protein_coding"
-        )
-
-    if filter_to_genes:
-        variant_ht = variant_ht.filter(
-            hl.literal(filter_to_genes).contains(variant_ht.vep[vep_annotation].gene_id)
-        )
-
-    if filter_to_csqs:
-        variant_ht = variant_ht.filter(
-            hl.literal(filter_to_csqs).contains(
-                variant_ht.vep[vep_annotation].most_severe_consequence
-            )
-        )
-
-    if filter_to_homs:
-        variant_ht = variant_ht.filter(variant_ht.freq[0].homozygote_count > 0)
-
-    # Annotate the variant table with the transcript expression information
-    variant_ht = variant_ht.annotate(
-        tx_data=tx_ht[variant_ht.vep[vep_annotation].transcript_id]
-    )
-
-    # Aggregate the transcript expression information by gene, csq, etc.
-    # TODO: Should we filter to only exonic variants since it's mostly exomes
-    #  data?
-    tx_annot_ht = variant_ht.group_by(
-        gene_id=variant_ht.vep[vep_annotation].gene_id,
-        locus=variant_ht.locus,
-        alleles=variant_ht.alleles,
-        gene_symbol=variant_ht.vep[vep_annotation].gene_symbol,
-        csq=variant_ht.vep[vep_annotation].most_severe_consequence,
-        lof=variant_ht.vep[vep_annotation].lof,
-        lof_flags=variant_ht.vep[vep_annotation].lof_flags,
-    ).aggregate(
-        tx_annotation=hl.agg.array_sum(variant_ht.tx_data.transcript_expression),
-        mean_proportion=hl.agg.sum(variant_ht.tx_data.exp_prop_mean),
->>>>>>> 21b55199
     )
 
     # Reformat the transcript expression information to be a struct per tissue.
