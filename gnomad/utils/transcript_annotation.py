--- conflicted
+++ resolved
@@ -4,17 +4,14 @@
 
 import hail as hl
 
-<<<<<<< HEAD
 from gnomad.utils.vep import add_most_severe_consequence_to_consequence
 
-=======
 logging.basicConfig(
     format="%(asctime)s (%(name)s %(lineno)s): %(message)s",
     datefmt="%m/%d/%Y %I:%M:%S %p",
 )
 logger = logging.getLogger("transcript_annotation_utils")
 logger.setLevel(logging.INFO)
->>>>>>> 45449bb0
 
 
 def summarize_transcript_expression(
@@ -107,13 +104,7 @@
 
     :param transcript_ht: Table of summarized transcript expression by tissue.
     :param gene_ht: Table of summarized gene expression by tissue.
-<<<<<<< HEAD
-    :param tissues_to_filter: Optional list of tissues to filter out.
-    :param tissue_as_row: If True, the input Table is with a row annotation for each
-        tissue instead of an array of values. Default is False.
-=======
     :param tissues_to_filter: Optional list of tissues to filter out
->>>>>>> 45449bb0
     :return: Table with expression proportion of transcript to gene per tissue
         and mean expression proportion across tissues.
     """
