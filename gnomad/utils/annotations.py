--- conflicted
+++ resolved
@@ -1411,13 +1411,10 @@
                 .or_error(negative_value_error_msg % "counts")
             )
 
-<<<<<<< HEAD
     if count_arrays:
         return new_freq, new_freq_meta, new_counts_array
     else:
         return new_freq, new_freq_meta
-=======
-    return new_freq, new_freq_meta
 
 
 def merge_histograms(hists: List[hl.expr.StructExpression]) -> hl.Table:
@@ -1508,5 +1505,4 @@
         ds_pop_counts=pop_counts,
     )
 
-    return t
->>>>>>> f02cc53d
+    return t