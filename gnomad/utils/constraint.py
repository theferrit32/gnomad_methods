"""Script containing generic constraint functions that may be used in the constraint pipeline."""

import logging
<<<<<<< HEAD
from typing import Any, Dict, Optional, Tuple, Union
=======
from typing import Any, Dict, List, Optional, Tuple, Union
>>>>>>> 608aed20

import hail as hl

from gnomad.utils.vep import process_consequences

logging.basicConfig(
    format="%(asctime)s (%(name)s %(lineno)s): %(message)s",
    datefmt="%m/%d/%Y %I:%M:%S %p",
)
logger = logging.getLogger("constraint_utils")
logger.setLevel(logging.INFO)

COVERAGE_CUTOFF = 40
"""
Minimum median exome coverage differentiating high coverage sites from low coverage sites.

Low coverage sites require an extra calibration when computing the proportion of expected variation.
"""


def annotate_with_mu(
    ht: hl.Table,
    mutation_ht: hl.Table,
    mu_annotation: str = "mu_snp",
) -> hl.Table:
    """
    Annotate SNP mutation rate for the input Table.

    .. note::

        Function expects that`ht` includes`mutation_ht`'s key fields. Note that these
        annotations don't need to be the keys of `ht`.

    :param ht: Input Table to annotate.
    :param mutation_ht: Mutation rate Table.
    :param mu_annotation: The name of mutation rate annotation in `mutation_ht`.
        Default is 'mu_snp'.
    :return: Table with mutational rate annotation added.
    """
    mu = mutation_ht.index(*[ht[k] for k in mutation_ht.key])[mu_annotation]
    return ht.annotate(
        **{mu_annotation: hl.case().when(hl.is_defined(mu), mu).or_error("Missing mu")}
    )


def count_variants_by_group(
    ht: hl.Table,
    freq_expr: Optional[hl.expr.ArrayExpression] = None,
    freq_meta_expr: Optional[hl.expr.ArrayExpression] = None,
    count_singletons: bool = False,
    count_downsamplings: Tuple[str] = (),
    additional_grouping: Tuple[str] = (),
    partition_hint: int = 100,
    omit_methylation: bool = False,
    use_table_group_by: bool = False,
    singleton_expr: Optional[hl.expr.BooleanExpression] = None,
    max_af: Optional[float] = None,
) -> Union[hl.Table, Any]:
    """
    Count number of observed or possible variants by context, ref, alt, and optionally methylation_level.

    Performs variant count aggregations based on specified criteria
    (`count_singletons`, `count_downsamplings`, and `max_af`), and grouped by:
    'context', 'ref', 'alt', 'methylation_level' (optional), and all annotations
    provided in `additional_grouping`.

    If variant allele frequency information is required based on other parameter
    selections (described in detail below) and `freq_expr` is not supplied, `freq_expr`
    defaults to `ht.freq` if it exists.

    `freq_expr` should be an ArrayExpression of Structs with 'AC' and 'AF' annotations.
    This is the same format as the `freq` annotation that is created using
    `annotate_freq()`.

    Variant allele frequency information is needed when:
        - `max_af` is not None - `freq_expr[0].AF` is used to filter to only variants
          with a maximum allele frequency of `max_af` prior to counting variants. In
          the standard `freq` ArrayExpression annotated by `annotate_freq()`, this
          first element corresponds to the allele frequency information for high quality
          genotypes (adj).
        - `count_singletons` is True and `singleton_expr` is None - If singleton counts
          are requested and no expression is specified to determine whether a variant
          is a singleton, `singleton_expr` defaults to `freq_expr[0].AC == 1`. In the
          standard `freq` ArrayExpression annotated by `annotate_freq()`, this
          corresponds to allele count of only 1 in the callset after filtering to high
          quality genotypes.
        - `count_downsamplings` is not empty - When downsampling counts are requested,
          `freq_expr` needs to contain frequency information for downsamplings within
          each population requested. In addition to needing `freq_expr`, this also
          requires the use of `freq_meta_expr`. If `freq_meta_expr` is None,
          `freq_meta_expr` it defaults to `ht.freq_meta` if it exists. Similar to
          `freq_expr`, `freq_meta_expr` is expected to have the same format as
          the `freq_meta` global annotation that is created using `annotate_freq()`.
          `freq_meta_expr` is used to determine the index of allele frequency
          information within `freq_expr` for each population requested and it's
          downsamplings.

    This function will return a Table with annotations used for grouping ('context',
    'ref', 'alt', 'methylation_level' (optional), `additional_grouping`) and
    'variant_count' annotation.

    .. note::

        The following annotations should be present in `ht`:
            - ref - the reference allele
            - alt - the alternate base
            - context - trinucleotide genomic context
            - methylation_level - methylation level (optional if omit_methylation==True)
            - freq - allele frequency information (AC, AN, AF, homozygote count; not
              required if `freq_expr` is given)
            - freq_meta - an ordered list containing the frequency aggregation group
              for each element of the `freq` array row annotation (not required if
              `freq_meta_expr` is given)

    :param ht: Input Hail Table.
    :param freq_expr: ArrayExpression of Structs with 'AC' and 'AF' annotations. If
        `freq_expr` is None and any of `count_downsamplings`, `max_af`, and
        `count_singletons` is True, `freq_expr` would be `ht.freq`.
    :param freq_meta_expr: ArrayExpression of meta dictionaries corresponding to
        `freq_expr`. If `count_downsamplings` and `freq_meta_expr` is None,
        `freq_meta_expr` would be `ht.freq_meta`.
    :param count_singletons: Whether to count singletons (defined by `singleton_expr`).
        Default is False.
    :param count_downsamplings: Tuple of populations to use for downsampling counts.
        Default is ().
    :param additional_grouping: Additional features to group by. e.g. 'exome_coverage'.
        Default is ().
    :param partition_hint: Target number of partitions for aggregation. Default is 100.
    :param omit_methylation: Whether to omit 'methylation_level' from the grouping when
        counting variants. Default is False.
    :param use_table_group_by: Whether to group `ht` before aggregating the variant
        counts. If `use_table_group_by` is False, function will return a hl.
        StructExpression. Default is False.
    :param singleton_expr: Expression for defining a singleton. When `count_singletons`
        is True and `singleton_expr` is None, `singleton_expression` would be `freq_expr
        [0].AC == 1`. Default is None.
    :param max_af: Maximum variant allele frequency to keep. By default, no cutoff is
        applied.
    :return: Table including 'variant_count' annotation and if requested,
        `singleton_count` and downsampling counts.
    """
    if freq_expr is None and (
        count_downsamplings or max_af or (count_singletons and singleton_expr is None)
    ):
        logger.warning(
            "freq_expr was not provided, using 'freq' as the frequency annotation."
        )
        freq_expr = ht.freq
    if count_downsamplings and freq_meta_expr is None:
        logger.warning(
            "freq_meta_expr was not provided, using 'freq_meta' as the frequency"
            " metadata annotation."
        )
        freq_meta_expr = ht.freq_meta
    if count_singletons and singleton_expr is None:
        logger.warning(
            "count_singletons is True and singleton_expr was not provided, using"
            " freq_expr[0].AC == 1 as the singleton expression."
        )
        singleton_expr = freq_expr[0].AC == 1

    grouping = hl.struct(context=ht.context, ref=ht.ref, alt=ht.alt)
    if not omit_methylation:
        logger.info(
            "'methylation_level' annotation is included in the grouping when counting"
            " variants."
        )
        grouping = grouping.annotate(methylation_level=ht.methylation_level)
    for group in additional_grouping:
        grouping = grouping.annotate(**{group: ht[group]})
    logger.info(
        "The following annotations will be used to group the input Table rows when"
        " counting variants: %s.",
        ", ".join(grouping.keys()),
    )

    if max_af:
        logger.info(
            "The maximum variant allele frequency to be included in `variant_count` is"
            " %.3f.",
            max_af,
        )
        agg = {"variant_count": hl.agg.count_where(freq_expr[0].AF <= max_af)}
    else:
        agg = {"variant_count": hl.agg.count()}

    if count_singletons:
        logger.info(
            "Counting singleton variants and adding as 'singleton_count' annotation."
        )
        agg["singleton_count"] = hl.agg.count_where(singleton_expr)

    for pop in count_downsamplings:
        logger.info(
            "Counting variants in downsamplings for population '%s', and adding as"
            " 'downsampling_counts_%s' annotation.",
            pop,
            pop,
        )
        agg[f"downsampling_counts_{pop}"] = downsampling_counts_expr(
            freq_expr, freq_meta_expr, pop, max_af=max_af
        )
        if count_singletons:
            logger.info(
                "Counting singleton variants in downsamplings for population '%s', and"
                " adding as 'singleton_downsampling_counts_%s' annotation.",
                pop,
                pop,
            )
            agg[f"singleton_downsampling_counts_{pop}"] = downsampling_counts_expr(
                freq_expr, freq_meta_expr, pop, singleton=True
            )
    # Apply each variant count aggregation in `agg` to get counts for all
    # combinations of `grouping`.
    if use_table_group_by:
        return ht.group_by(**grouping).partition_hint(partition_hint).aggregate(**agg)
    else:
        return ht.aggregate(
            hl.struct(**{field: hl.agg.group_by(grouping, agg[field]) for field in agg})
        )


def downsampling_counts_expr(
    freq_expr: hl.expr.ArrayExpression,
    freq_meta_expr: hl.expr.ArrayExpression,
    pop: str = "global",
    variant_quality: str = "adj",
    singleton: bool = False,
    max_af: Optional[float] = None,
) -> hl.expr.ArrayExpression:
    """
    Return an aggregation expression to compute an array of counts of all downsamplings found in `freq_expr` where specified criteria is met.

    The frequency metadata (`freq_meta_expr`) should be in a similar format to the
    `freq_meta` annotation added by `annotate_freq()`. Each downsampling should have
    'group', 'pop', and 'downsampling' keys. Included downsamplings are those where
    'group' == `variant_quality` and 'pop' == `pop`.

    :param freq_expr: ArrayExpression of Structs with 'AC' and 'AF' annotations.
    :param freq_meta_expr: ArrayExpression containing the set of groupings for each
        element of the `freq_expr` array (e.g., [{'group': 'adj'}, {'group': 'adj',
        'pop': 'nfe'}, {'downsampling': '5000', 'group': 'adj', 'pop': 'global'}]).
    :param pop: Population to use for filtering by the 'pop' key in `freq_meta_expr`.
        Default is 'global'.
    :param variant_quality: Variant quality to use for filtering by the 'group' key in
        `freq_meta_expr`. Default is 'adj'.
    :param singleton: Whether to filter to only singletons before counting (AC == 1).
        Default is False.
    :param max_af: Maximum variant allele frequency to keep. By default no allele
        frequency cutoff is applied.
    :return: Aggregation Expression for an array of the variant counts in downsamplings
        for specified population.
    """
    # Get indices of dictionaries in meta dictionaries that only have the
    # "downsampling" key with specified "group" and "pop" values.
    indices = hl.enumerate(freq_meta_expr).filter(
        lambda f: (f[1].size() == 3)
        & (f[1].get("group") == variant_quality)
        & (f[1].get("pop") == pop)
        & f[1].contains("downsampling")
    )
    # Get an array of indices sorted by "downsampling" key.
    sorted_indices = hl.sorted(indices, key=lambda f: hl.int(f[1]["downsampling"])).map(
        lambda x: x[0]
    )

    def _get_criteria(i: hl.expr.Int32Expression) -> hl.expr.Int32Expression:
        """
        Return 1 when variant meets specified criteria (`singleton` or `max_af`), if requested, or with an AC > 0.

        :param i: The index of a downsampling.
        :return: Returns 1 if the variant in the downsampling with specified index met
            the criteria. Otherwise, returns 0.
        """
        if singleton:
            return hl.int(freq_expr[i].AC == 1)
        elif max_af:
            return hl.int((freq_expr[i].AC > 0) & (freq_expr[i].AF <= max_af))
        else:
            return hl.int(freq_expr[i].AC > 0)

    # Map `_get_criteria` function to each downsampling indexed by `sorted_indices` to
    # generate a list of 1's and 0's for each variant, where the length of the array is
    # the total number of downsamplings for the specified population and each element
    # in the array indicates if the variant in the downsampling indexed by
    # `sorted_indices` meets the specified criteria.
    # Return an array sum aggregation that aggregates arrays generated from mapping.
    return hl.agg.array_sum(hl.map(_get_criteria, sorted_indices))


def annotate_mutation_type(
    t: Union[hl.MatrixTable, hl.Table]
) -> Union[hl.MatrixTable, hl.Table]:
    """
    Annotate mutation types.

    The following annotations are added to the output Table:
        - cpg
        - transition
        - mutation_type - one of "CpG", "non-CpG transition", or "transversion"
        - mutation_type_model

    ..note:

        This function uses the term 'mutation_type' because 'variant_type' is already
        used in this repo to indicate a variant's multiallelic and SNP/indel status.

    :param t: Input Table or MatrixTable.
    :return: Table with mutation type annotations added.
    """
    # Determine the context length by collecting all the context lengths.
    context_lengths = list(filter(None, set(hl.len(t.context).collect())))
    if len(context_lengths) > 1:
        raise ValueError(
            "More than one length was found among the first 100 'context' values."
            " Length of 'context' should be consistent."
        )
    else:
        context_length = context_lengths[0]
        logger.info("Detected a length of %d for context length", context_length)
    # Determine the middle index of the context annotation.
    if context_length == 3:
        mid_index = 1
    elif context_length == 7:
        mid_index = 3
    else:
        raise ValueError(
            "The length of context should be either 3 or 7, instead of"
            f" {context_length}."
        )

    transition_expr = hl.is_transition(t.ref, t.alt)
    cpg_expr = (
        (t.ref == "G") & (t.alt == "A") & (t.context[mid_index - 1 : mid_index] == "C")
    ) | (
        (t.ref == "C")
        & (t.alt == "T")
        & (t.context[mid_index + 1 : mid_index + 2] == "G")
    )
    if isinstance(t, hl.MatrixTable):
        t = t.annotate_rows(transition=transition_expr, cpg=cpg_expr)
    else:
        t = t.annotate(transition=transition_expr, cpg=cpg_expr)
    mutation_type_expr = (
        hl.case()
        .when(t.cpg, "CpG")
        .when(t.transition, "non-CpG transition")
        .default("transversion")
    )
    mutation_type_model_expr = hl.if_else(t.cpg, t.context, "non-CpG")
    if isinstance(t, hl.MatrixTable):
        return t.annotate_rows(
            mutation_type=mutation_type_expr,
            mutation_type_model=mutation_type_model_expr,
        )
    else:
        return t.annotate(
            mutation_type=mutation_type_expr,
            mutation_type_model=mutation_type_model_expr,
        )


def trimer_from_heptamer(
    t: Union[hl.MatrixTable, hl.Table]
) -> Union[hl.MatrixTable, hl.Table]:
    """
    Trim heptamer context to create trimer context.

    :param t: Input MatrixTable or Table with context annotation.
    :return: MatrixTable or Table with trimer context annotated.
    """
    trimer_expr = hl.if_else(hl.len(t.context) == 7, t.context[2:5], t.context)
    return (
        t.annotate_rows(context=trimer_expr)
        if isinstance(t, hl.MatrixTable)
        else t.annotate(context=trimer_expr)
    )


def collapse_strand(
    t: Union[hl.Table, hl.MatrixTable]
) -> Union[hl.Table, hl.MatrixTable]:
    """
    Return the deduplicated context by collapsing DNA strands.

    Function returns the reverse complement for 'ref, 'alt', and 'context' if the
    reference allele is either 'G' or 'T'.

    The following annotations are added to the output Table:
        - was_flipped - whether the 'ref, 'alt', and 'context' were flipped (reverse
          complement taken)

    :param ht: Input Table.
    :return: Table with deduplicated context annotation (ref, alt, context,
        was_flipped).
    """
    ref_g_or_t_expr = (t.ref == "G") | (t.ref == "T")
    collapse_expr = {
        "ref": hl.if_else(ref_g_or_t_expr, hl.reverse_complement(t.ref), t.ref),
        "alt": hl.if_else(ref_g_or_t_expr, hl.reverse_complement(t.alt), t.alt),
        "context": hl.if_else(
            ref_g_or_t_expr,
            hl.reverse_complement(t.context),
            t.context,
        ),
        "was_flipped": ref_g_or_t_expr,
    }
    return (
        t.annotate(**collapse_expr)
        if isinstance(t, hl.Table)
        else t.annotate_rows(**collapse_expr)
    )


<<<<<<< HEAD
def explode_by_vep_annotation(
    t: Union[hl.Table, hl.MatrixTable],
    vep_annotation: str,
    vep_root: str = "vep",
) -> Union[hl.Table, hl.MatrixTable]:
    """
    Annotate specified VEP annotation if it's not in the input Table or MatrixTable and explode the VEP annotation.

    :param t: Input Table or MatrixTable.
    :param vep_annotation: Name of annotation in VEP annotation that will be annotated,
        if necessary, and explode.
    :param vep_root: Name used for VEP annotation. Default is 'vep'.
    :return: Table or MatrixTable with exploded VEP annotation.
    """
    # Annotate 'worst_csq_by_gene' to t if it's specified for `vep_annotation`.
    if vep_annotation == "worst_csq_by_gene":
        t = process_consequences(t)

    if vep_annotation not in t[vep_root].keys():
        raise ValueError(
            f"{vep_annotation} is not a row field of the VEP annotation in"
            " Table/MatrixTable!"
        )
    # Create top-level annotation for `vep_annotation` and explode it.
    if isinstance(t, hl.Table):
        t = t.transmute(**{vep_annotation: t[vep_root][vep_annotation]})
        t = t.explode(t[vep_annotation])
    else:
        t = t.transmute_rows(**{vep_annotation: t[vep_root][vep_annotation]})
        t = t.explode_rows(t[vep_annotation])

    return t


def get_constraint_grouping_expr(
    vep_annotation_expr: hl.StructExpression,
    coverage_expr: hl.Int32Expression = None,
    include_transcript_group: bool = True,
    include_canonical_group: bool = True,
) -> Dict[str, Union[hl.StringExpression, hl.nt32Expression, hl.BooleanExpression]]:
    """
    Collect annotations used for constraint groupings.

    Function collects the following annotations:
        - annotation - 'most_severe_consequence' annotation in `vep_annotation`
        - modifier - classic lof annotation, LOFTEE annotation, or PolyPhen annotation
          in `vep_annotation`
        - gene - 'gene_symbol' annotation inside `vep_annotation`
        - coverage - exome coverage
        - transcript (added when `include_transcript_group` is True)
        - canonical (added when `include_canonical_group` is True)

    .. note::
        This function expects that the following fields are present in
        `vep_annotation_expr`:
        - lof
        - polyphen_prediction
        - most_severe_consequence
        - gene_symbol
        - transcript_id (if `include_transcript_group` is True)
        - canonical (if `include_canonical_group` is True)

    :param vep_annotation_expr: StructExpression of VEP annotation.
    :param coverage_expr: Int32Expression of exome coverage. Default is None.
    :param include_transcript_group: Wether to include the transcript annotation in the
        groupings. Default is True.
    :param include_canonical_group: Wether to include canonical annotation in the
        groupings. Default is True.
    :return: A dictionary with keys as annotation names and values as actual
        annotations.
    """
    lof_expr = vep_annotation_expr.lof
    polyphen_prediction_expr = vep_annotation_expr.polyphen_prediction

    # Create constraint annotations to be used for groupings.
    groupings = {
        "annotation": vep_annotation_expr.most_severe_consequence,
        "modifier": hl.coalesce(lof_expr, polyphen_prediction_expr, "None"),
        "gene": vep_annotation_expr.gene_symbol,
    }
    if coverage_expr is not None:
        groupings["coverage"] = coverage_expr

    # Add 'transcript' and 'canonical' annotation if requested.
    if include_transcript_group:
        groupings["transcript"] = vep_annotation_expr.transcript_id
    if include_canonical_group:
        groupings["canonical"] = hl.or_else(vep_annotation_expr.canonical == 1, False)

    return groupings


def annotate_constraint_groupings(
    ht: hl.Table, vep_annotation: str = "transcript_consequences"
) -> Tuple[Union[hl.Table, hl.MatrixTable], Tuple[str]]:
    """
    Annotate constraint annotations used for groupings.

    Function explodes the specified VEP annotation and annotates the following
    annotations:
        - annotation -'most_severe_consequence' annotation in `vep_annotation`
        - modifier - classic lof annotation, LOFTEE annotation, or PolyPhen annotation
          in `vep_annotation`
        - gene - 'gene_symbol' annotation inside `vep_annotation`
        - coverage - exome coverage in `t`
        - transcript (added when `vep_annotation` is specified as
          "transcript_consequences")
        - canonical (added when `vep_annotation` is specified as
          "transcript_consequences")

    .. note::
        This function expects that the following fields are present in `ht`:
        - vep
        - exome_coverage

    :param t: Input Table or MatrixTable.
    :param vep_annotation: Name of annotation in VEP annotation (one of
        "transcript_consequences" and "worst_csq_by_gene") that will be used for
        constraint annotation. Defaults to "transcript_consequences".
    :return: A tuple of input Table or MatrixTable with grouping annotations added and
        the names of added annotations.
    """
    # Explode the specified VEP annotation.
    ht = explode_by_vep_annotation(ht, vep_annotation)
    if vep_annotation == "transcript_consequences":
        include_transcript_group = include_canonical_group = True
    else:
        include_transcript_group = include_canonical_group = False

    # Collect the annotations used for groupings.
    groupings = get_constraint_grouping_expr(
        ht[vep_annotation],
        coverage_expr=ht.exome_coverage,
        include_transcript_group=include_transcript_group,
        include_canonical_group=include_canonical_group,
    )

    return ht.annotate(**groupings), tuple(groupings.keys())
=======
def build_models(
    coverage_ht: hl.Table,
    weighted: bool = False,
    pops: Tuple[str] = (),
    keys: Tuple[str] = (
        "context",
        "ref",
        "alt",
        "methylation_level",
        "mu_snp",
    ),
    cov_cutoff: int = COVERAGE_CUTOFF,
) -> Tuple[Tuple[float, float], hl.expr.StructExpression]:
    """
    Build coverage and plateau models.

    This function builds models (plateau_models) using linear regression to calibrate
    mutation rate estimates against the proportion observed of each substitution,
    context, and methylation level in `coverage_ht`.

    Two plateau models are fit, one for CpG transitions, and one for the remainder of
    sites (transversions and non CpG transitions).

    The plateau models only consider high coverage sites, or sites above a median
    coverage of `cov_cutoff`.

    Plateau model: adjusts proportion of expected variation based on location in the
    genome and CpG status.
    The x and y of the plateau models:
    - x: `mu_snp` - mutation rate
    - y: proportion observed ('observed_variants' or 'observed_{pop}' / 'possible_variants')

    This function also builds models (coverage models) to calibrate the proportion of
    expected variation at low coverage sites (sites below `cov_cutoff`).

    The coverage models are built by creating a scaling factor across all high coverage
    sites, applying this ratio to the low coverage sites, and running a linear
    regression.

    Coverage model: corrects proportion of expected variation at low coverage sites.
    Low coverage sites are defined as sites with median coverage < `cov_cutoff`.

    The x and y of the coverage model:
    - x: log10 groupings of exome coverage at low coverage sites
    - y: sum('observed_variants')/ (`high_coverage_scale_factor` * sum('possible_variants' * 'mu_snp') at low coverage sites

    `high_coverage_scale_factor` = sum('observed_variants') /
                        sum('possible_variants' * 'mu_snp') at high coverage sites

    .. note::

        This function expects that the input Table(`coverage_ht`) was created using
        `get_proportion_observed_by_coverage`, which means that `coverage_ht` should
        contain only high quality synonymous variants below 0.1% frequency.

        This function also expects that the following fields are present in
        `coverage_ht`:
        - context - trinucleotide genomic context
        - ref - the reference allele
        - alt - the alternate allele
        - methylation_level - methylation level
        - cpg - whether the site is CpG site
        - exome_coverage - median exome coverage at integer values between 1-100
        - observed_variants - the number of observed variants in the dataset for each
        variant. Note that the term "variant" here refers to a specific substitution,
        context, methylation level, and coverage combination
        - downsampling_counts_{pop} (optional) - array of observed variant counts per
        population after downsampling. Used only when `pops` is specified.
        - mu_snp - mutation rate
        - possible_variants - the number of possible variants in the dataset for each
        variant

    :param coverage_ht: Input coverage Table.
    :param weighted: Whether to weight the plateau models (a linear regression
        model) by 'possible_variants'. Default is False.
    :param pops: List of populations used to build plateau models.
        Default is ().
    :param keys: Annotations used to group observed and possible variant counts.
        Default is ("context", "ref", "alt", "methylation_level", "mu_snp").
    :param cov_cutoff: Median coverage cutoff. Sites with coverage above this cutoff
        are considered well covered. Default is `COVERAGE_CUTOFF`.
    :return: Coverage model and plateau models.
    """
    # Filter to sites with coverage above `cov_cutoff`.
    high_cov_ht = coverage_ht.filter(coverage_ht.exome_coverage >= cov_cutoff)
    agg_expr = {
        "observed_variants": hl.agg.sum(high_cov_ht.observed_variants),
        "possible_variants": hl.agg.sum(high_cov_ht.possible_variants),
    }
    for pop in pops:
        agg_expr[f"observed_{pop}"] = hl.agg.array_sum(
            high_cov_ht[f"downsampling_counts_{pop}"]
        )

    # Generate a Table with all necessary annotations (x and y listed above)
    # for the plateau models.
    high_cov_group_ht = high_cov_ht.group_by(*keys).aggregate(**agg_expr)
    high_cov_group_ht = annotate_mutation_type(high_cov_group_ht)

    # Build plateau models.
    plateau_models_agg_expr = build_plateau_models(
        cpg_expr=high_cov_group_ht.cpg,
        mu_snp_expr=high_cov_group_ht.mu_snp,
        observed_variants_expr=high_cov_group_ht.observed_variants,
        possible_variants_expr=high_cov_group_ht.possible_variants,
        pops_observed_variants_array_expr=[
            high_cov_group_ht[f"observed_{pop}"] for pop in pops
        ],
        weighted=weighted,
    )
    if pops:
        # Map the models to their corresponding populations if pops is specified.
        _plateau_models = dict(
            high_cov_group_ht.aggregate(hl.struct(**plateau_models_agg_expr))
        )
        pop_models = _plateau_models["pop"]
        plateau_models = {
            pop: hl.literal(pop_models[idx]) for idx, pop in enumerate(pops)
        }
        plateau_models["total"] = _plateau_models["total"]
        plateau_models = hl.struct(**plateau_models)
    else:
        plateau_models = high_cov_group_ht.aggregate(
            hl.struct(**plateau_models_agg_expr)
        )

    # Filter to sites with coverage below `cov_cutoff` and larger than 0.
    low_cov_ht = coverage_ht.filter(
        (coverage_ht.exome_coverage < cov_cutoff) & (coverage_ht.exome_coverage > 0)
    )

    # Create a metric that represents the relative mutability of the exome calculated
    # on high coverage sites and will be used as scaling factor when building the
    # coverage model.
    high_coverage_scale_factor = high_cov_ht.aggregate(
        hl.agg.sum(high_cov_ht.observed_variants)
        / hl.agg.sum(high_cov_ht.possible_variants * high_cov_ht.mu_snp)
    )

    # Generate a Table with all necessary annotations (x and y listed above)
    # for the coverage model.
    low_cov_group_ht = low_cov_ht.group_by(
        log_coverage=hl.log10(low_cov_ht.exome_coverage)
    ).aggregate(
        low_coverage_oe=hl.agg.sum(low_cov_ht.observed_variants)
        / (
            high_coverage_scale_factor
            * hl.agg.sum(low_cov_ht.possible_variants * low_cov_ht.mu_snp)
        )
    )

    # Build the coverage model.
    # TODO: consider weighting here as well
    coverage_model_expr = build_coverage_model(
        low_coverage_oe_expr=low_cov_group_ht.low_coverage_oe,
        log_coverage_expr=low_cov_group_ht.log_coverage,
    )
    coverage_model = tuple(low_cov_group_ht.aggregate(coverage_model_expr).beta)
    return coverage_model, plateau_models


def build_plateau_models(
    cpg_expr: hl.expr.BooleanExpression,
    mu_snp_expr: hl.expr.Float64Expression,
    observed_variants_expr: hl.expr.Int64Expression,
    possible_variants_expr: hl.expr.Int64Expression,
    pops_observed_variants_array_expr: List[hl.expr.ArrayExpression] = [],
    weighted: bool = False,
) -> Dict[str, Union[Dict[bool, hl.expr.ArrayExpression], hl.ArrayExpression]]:
    """
    Build plateau models to calibrate mutation rate to compute predicted proportion observed value.

    The x and y of the plateau models:
    - x: `mu_snp_expr`
    - y: `observed_variants_expr` / `possible_variants_expr`
    or `pops_observed_variants_array_expr`[index] / `possible_variants_expr`
    if `pops` is specified

    :param cpg_expr: BooleanExpression noting whether a site is a CPG site.
    :param mu_snp_expr: Float64Expression of the mutation rate.
    :param observed_variants_expr: Int64Expression of the observed variant counts.
    :param possible_variants_expr: Int64Expression of the possible variant counts.
    :param pops_observed_variants_array_expr: Nested ArrayExpression with all observed
        variant counts ArrayNumericExpressions for specified populations. e.g., `[[1,1,
        1],[1,1,1]]`. Default is None.
    :param weighted: Whether to generalize the model to weighted least squares using
        'possible_variants'. Default is False.
    :return: A dictionary of intercepts and slopes of plateau models. The keys are
        'total' (for all sites) and 'pop' (optional; for populations). The values for
        'total' is a dictionary (e.g., <DictExpression of type dict<bool,
        array<float64>>>), and the value for 'pop' is a nested list of dictionaries (e.
        g., <ArrayExpression of type array<array<dict<bool, array<float64>>>>>). The
        key of the dictionary in the nested list is CpG status (BooleanExpression), and
        the value is an ArrayExpression containing intercept and slope values.
    """
    # Build plateau models for all sites
    plateau_models_agg_expr = {
        "total": hl.agg.group_by(
            cpg_expr,
            hl.agg.linreg(
                observed_variants_expr / possible_variants_expr,
                [1, mu_snp_expr],
                weight=possible_variants_expr if weighted else None,
            ).beta,
        )
    }
    if pops_observed_variants_array_expr:
        # Build plateau models using sites in population downsamplings if
        # population is specified.
        plateau_models_agg_expr["pop"] = hl.agg.array_agg(
            lambda pop_obs_var_array_expr: hl.agg.array_agg(
                lambda pop_observed_variants: hl.agg.group_by(
                    cpg_expr,
                    hl.agg.linreg(
                        pop_observed_variants / possible_variants_expr,
                        [1, mu_snp_expr],
                        weight=possible_variants_expr,
                    ).beta,
                ),
                pop_obs_var_array_expr,
            ),
            pops_observed_variants_array_expr,
        )
    return plateau_models_agg_expr


def build_coverage_model(
    low_coverage_oe_expr: hl.expr.Float64Expression,
    log_coverage_expr: hl.expr.Float64Expression,
) -> hl.expr.StructExpression:
    """
    Build coverage model.

    This function uses linear regression to build a model of log10(coverage) to correct
    proportion of expected variation at low coverage sites.

    The x and y of the coverage model:
    - x: `log_coverage_expr`
    - y: `low_coverage_oe_expr`

    :param low_coverage_oe_expr: The Float64Expression of observed:expected ratio
        for a given coverage level.
    :param log_coverage_expr: The Float64Expression of log10 coverage.
    :return: StructExpression with intercept and slope of the model.
    """
    return hl.agg.linreg(low_coverage_oe_expr, [1, log_coverage_expr])


def get_all_pop_lengths(
    ht: hl.Table,
    pops: Tuple[str],
    prefix: str = "observed_",
) -> List[Tuple[str, str]]:
    """
    Get the minimum length of observed variant counts array for each population downsamping.

    The annotations are specified by the combination of `prefix` and each population in
    `pops`.

    :param ht: Input Table used to build population plateau models.
    :param pops: Populations used to categorize observed variant counts in downsampings.
    :param prefix: Prefix of population observed variant counts. Default is `observed_`.
    :return: A Dictionary with the minimum array length for each population.
    """
    # TODO: This function will be converted into doing just the length check if there
    # is no usage of pop_lengths in the constraint pipeline.
    # Get minimum length of downsamplings for each population.
    pop_downsampling_lengths = ht.aggregate(
        [hl.agg.min(hl.len(ht[f"{prefix}{pop}"])) for pop in pops]
    )

    # Zip population name with their downsampling length.
    pop_lengths = list(zip(pop_downsampling_lengths, pops))
    logger.info("Found: %s", "".join(map(str, pop_lengths)))

    assert ht.all(
        hl.all(
            lambda f: f,
            [hl.len(ht[f"{prefix}{pop}"]) == length for length, pop in pop_lengths],
        )
    ), (
        "The arrays of variant counts within population downsamplings have different"
        " lengths!"
    )

    return pop_lengths
>>>>>>> 608aed20
<|MERGE_RESOLUTION|>--- conflicted
+++ resolved
@@ -1,11 +1,7 @@
 """Script containing generic constraint functions that may be used in the constraint pipeline."""
 
 import logging
-<<<<<<< HEAD
-from typing import Any, Dict, Optional, Tuple, Union
-=======
 from typing import Any, Dict, List, Optional, Tuple, Union
->>>>>>> 608aed20
 
 import hail as hl
 
@@ -317,7 +313,9 @@
     :return: Table with mutation type annotations added.
     """
     # Determine the context length by collecting all the context lengths.
-    context_lengths = list(filter(None, set(hl.len(t.context).collect())))
+    context_lengths = list(
+        filter(None, t.aggregate(hl.agg.collect_as_set(hl.len(t.context))))
+    )
     if len(context_lengths) > 1:
         raise ValueError(
             "More than one length was found among the first 100 'context' values."
@@ -420,146 +418,6 @@
     )
 
 
-<<<<<<< HEAD
-def explode_by_vep_annotation(
-    t: Union[hl.Table, hl.MatrixTable],
-    vep_annotation: str,
-    vep_root: str = "vep",
-) -> Union[hl.Table, hl.MatrixTable]:
-    """
-    Annotate specified VEP annotation if it's not in the input Table or MatrixTable and explode the VEP annotation.
-
-    :param t: Input Table or MatrixTable.
-    :param vep_annotation: Name of annotation in VEP annotation that will be annotated,
-        if necessary, and explode.
-    :param vep_root: Name used for VEP annotation. Default is 'vep'.
-    :return: Table or MatrixTable with exploded VEP annotation.
-    """
-    # Annotate 'worst_csq_by_gene' to t if it's specified for `vep_annotation`.
-    if vep_annotation == "worst_csq_by_gene":
-        t = process_consequences(t)
-
-    if vep_annotation not in t[vep_root].keys():
-        raise ValueError(
-            f"{vep_annotation} is not a row field of the VEP annotation in"
-            " Table/MatrixTable!"
-        )
-    # Create top-level annotation for `vep_annotation` and explode it.
-    if isinstance(t, hl.Table):
-        t = t.transmute(**{vep_annotation: t[vep_root][vep_annotation]})
-        t = t.explode(t[vep_annotation])
-    else:
-        t = t.transmute_rows(**{vep_annotation: t[vep_root][vep_annotation]})
-        t = t.explode_rows(t[vep_annotation])
-
-    return t
-
-
-def get_constraint_grouping_expr(
-    vep_annotation_expr: hl.StructExpression,
-    coverage_expr: hl.Int32Expression = None,
-    include_transcript_group: bool = True,
-    include_canonical_group: bool = True,
-) -> Dict[str, Union[hl.StringExpression, hl.nt32Expression, hl.BooleanExpression]]:
-    """
-    Collect annotations used for constraint groupings.
-
-    Function collects the following annotations:
-        - annotation - 'most_severe_consequence' annotation in `vep_annotation`
-        - modifier - classic lof annotation, LOFTEE annotation, or PolyPhen annotation
-          in `vep_annotation`
-        - gene - 'gene_symbol' annotation inside `vep_annotation`
-        - coverage - exome coverage
-        - transcript (added when `include_transcript_group` is True)
-        - canonical (added when `include_canonical_group` is True)
-
-    .. note::
-        This function expects that the following fields are present in
-        `vep_annotation_expr`:
-        - lof
-        - polyphen_prediction
-        - most_severe_consequence
-        - gene_symbol
-        - transcript_id (if `include_transcript_group` is True)
-        - canonical (if `include_canonical_group` is True)
-
-    :param vep_annotation_expr: StructExpression of VEP annotation.
-    :param coverage_expr: Int32Expression of exome coverage. Default is None.
-    :param include_transcript_group: Wether to include the transcript annotation in the
-        groupings. Default is True.
-    :param include_canonical_group: Wether to include canonical annotation in the
-        groupings. Default is True.
-    :return: A dictionary with keys as annotation names and values as actual
-        annotations.
-    """
-    lof_expr = vep_annotation_expr.lof
-    polyphen_prediction_expr = vep_annotation_expr.polyphen_prediction
-
-    # Create constraint annotations to be used for groupings.
-    groupings = {
-        "annotation": vep_annotation_expr.most_severe_consequence,
-        "modifier": hl.coalesce(lof_expr, polyphen_prediction_expr, "None"),
-        "gene": vep_annotation_expr.gene_symbol,
-    }
-    if coverage_expr is not None:
-        groupings["coverage"] = coverage_expr
-
-    # Add 'transcript' and 'canonical' annotation if requested.
-    if include_transcript_group:
-        groupings["transcript"] = vep_annotation_expr.transcript_id
-    if include_canonical_group:
-        groupings["canonical"] = hl.or_else(vep_annotation_expr.canonical == 1, False)
-
-    return groupings
-
-
-def annotate_constraint_groupings(
-    ht: hl.Table, vep_annotation: str = "transcript_consequences"
-) -> Tuple[Union[hl.Table, hl.MatrixTable], Tuple[str]]:
-    """
-    Annotate constraint annotations used for groupings.
-
-    Function explodes the specified VEP annotation and annotates the following
-    annotations:
-        - annotation -'most_severe_consequence' annotation in `vep_annotation`
-        - modifier - classic lof annotation, LOFTEE annotation, or PolyPhen annotation
-          in `vep_annotation`
-        - gene - 'gene_symbol' annotation inside `vep_annotation`
-        - coverage - exome coverage in `t`
-        - transcript (added when `vep_annotation` is specified as
-          "transcript_consequences")
-        - canonical (added when `vep_annotation` is specified as
-          "transcript_consequences")
-
-    .. note::
-        This function expects that the following fields are present in `ht`:
-        - vep
-        - exome_coverage
-
-    :param t: Input Table or MatrixTable.
-    :param vep_annotation: Name of annotation in VEP annotation (one of
-        "transcript_consequences" and "worst_csq_by_gene") that will be used for
-        constraint annotation. Defaults to "transcript_consequences".
-    :return: A tuple of input Table or MatrixTable with grouping annotations added and
-        the names of added annotations.
-    """
-    # Explode the specified VEP annotation.
-    ht = explode_by_vep_annotation(ht, vep_annotation)
-    if vep_annotation == "transcript_consequences":
-        include_transcript_group = include_canonical_group = True
-    else:
-        include_transcript_group = include_canonical_group = False
-
-    # Collect the annotations used for groupings.
-    groupings = get_constraint_grouping_expr(
-        ht[vep_annotation],
-        coverage_expr=ht.exome_coverage,
-        include_transcript_group=include_transcript_group,
-        include_canonical_group=include_canonical_group,
-    )
-
-    return ht.annotate(**groupings), tuple(groupings.keys())
-=======
 def build_models(
     coverage_ht: hl.Table,
     weighted: bool = False,
@@ -846,4 +704,143 @@
     )
 
     return pop_lengths
->>>>>>> 608aed20
+
+
+def explode_by_vep_annotation(
+    t: Union[hl.Table, hl.MatrixTable],
+    vep_annotation: str,
+    vep_root: str = "vep",
+) -> Union[hl.Table, hl.MatrixTable]:
+    """
+    Annotate specified VEP annotation if it's not in the input Table or MatrixTable and explode the VEP annotation.
+
+    :param t: Input Table or MatrixTable.
+    :param vep_annotation: Name of annotation in VEP annotation that will be annotated,
+        if necessary, and explode.
+    :param vep_root: Name used for VEP annotation. Default is 'vep'.
+    :return: Table or MatrixTable with exploded VEP annotation.
+    """
+    # Annotate 'worst_csq_by_gene' to t if it's specified for `vep_annotation`.
+    if vep_annotation == "worst_csq_by_gene":
+        t = process_consequences(t)
+
+    if vep_annotation not in t[vep_root].keys():
+        raise ValueError(
+            f"{vep_annotation} is not a row field of the VEP annotation in"
+            " Table/MatrixTable!"
+        )
+    # Create top-level annotation for `vep_annotation` and explode it.
+    if isinstance(t, hl.Table):
+        t = t.transmute(**{vep_annotation: t[vep_root][vep_annotation]})
+        t = t.explode(t[vep_annotation])
+    else:
+        t = t.transmute_rows(**{vep_annotation: t[vep_root][vep_annotation]})
+        t = t.explode_rows(t[vep_annotation])
+
+    return t
+
+
+def get_constraint_grouping_expr(
+    vep_annotation_expr: hl.StructExpression,
+    coverage_expr: hl.Int32Expression = None,
+    include_transcript_group: bool = True,
+    include_canonical_group: bool = True,
+) -> Dict[str, Union[hl.StringExpression, hl.nt32Expression, hl.BooleanExpression]]:
+    """
+    Collect annotations used for constraint groupings.
+
+    Function collects the following annotations:
+        - annotation - 'most_severe_consequence' annotation in `vep_annotation`
+        - modifier - classic lof annotation, LOFTEE annotation, or PolyPhen annotation
+          in `vep_annotation`
+        - gene - 'gene_symbol' annotation inside `vep_annotation`
+        - coverage - exome coverage
+        - transcript (added when `include_transcript_group` is True)
+        - canonical (added when `include_canonical_group` is True)
+
+    .. note::
+        This function expects that the following fields are present in
+        `vep_annotation_expr`:
+        - lof
+        - polyphen_prediction
+        - most_severe_consequence
+        - gene_symbol
+        - transcript_id (if `include_transcript_group` is True)
+        - canonical (if `include_canonical_group` is True)
+
+    :param vep_annotation_expr: StructExpression of VEP annotation.
+    :param coverage_expr: Int32Expression of exome coverage. Default is None.
+    :param include_transcript_group: Wether to include the transcript annotation in the
+        groupings. Default is True.
+    :param include_canonical_group: Wether to include canonical annotation in the
+        groupings. Default is True.
+    :return: A dictionary with keys as annotation names and values as actual
+        annotations.
+    """
+    lof_expr = vep_annotation_expr.lof
+    polyphen_prediction_expr = vep_annotation_expr.polyphen_prediction
+
+    # Create constraint annotations to be used for groupings.
+    groupings = {
+        "annotation": vep_annotation_expr.most_severe_consequence,
+        "modifier": hl.coalesce(lof_expr, polyphen_prediction_expr, "None"),
+        "gene": vep_annotation_expr.gene_symbol,
+    }
+    if coverage_expr is not None:
+        groupings["coverage"] = coverage_expr
+
+    # Add 'transcript' and 'canonical' annotation if requested.
+    if include_transcript_group:
+        groupings["transcript"] = vep_annotation_expr.transcript_id
+    if include_canonical_group:
+        groupings["canonical"] = hl.or_else(vep_annotation_expr.canonical == 1, False)
+
+    return groupings
+
+
+def annotate_constraint_groupings(
+    ht: hl.Table, vep_annotation: str = "transcript_consequences"
+) -> Tuple[Union[hl.Table, hl.MatrixTable], Tuple[str]]:
+    """
+    Annotate constraint annotations used for groupings.
+
+    Function explodes the specified VEP annotation and annotates the following
+    annotations:
+        - annotation -'most_severe_consequence' annotation in `vep_annotation`
+        - modifier - classic lof annotation, LOFTEE annotation, or PolyPhen annotation
+          in `vep_annotation`
+        - gene - 'gene_symbol' annotation inside `vep_annotation`
+        - coverage - exome coverage in `t`
+        - transcript (added when `vep_annotation` is specified as
+          "transcript_consequences")
+        - canonical (added when `vep_annotation` is specified as
+          "transcript_consequences")
+
+    .. note::
+        This function expects that the following fields are present in `ht`:
+        - vep
+        - exome_coverage
+
+    :param t: Input Table or MatrixTable.
+    :param vep_annotation: Name of annotation in VEP annotation (one of
+        "transcript_consequences" and "worst_csq_by_gene") that will be used for
+        constraint annotation. Defaults to "transcript_consequences".
+    :return: A tuple of input Table or MatrixTable with grouping annotations added and
+        the names of added annotations.
+    """
+    # Explode the specified VEP annotation.
+    ht = explode_by_vep_annotation(ht, vep_annotation)
+    if vep_annotation == "transcript_consequences":
+        include_transcript_group = include_canonical_group = True
+    else:
+        include_transcript_group = include_canonical_group = False
+
+    # Collect the annotations used for groupings.
+    groupings = get_constraint_grouping_expr(
+        ht[vep_annotation],
+        coverage_expr=ht.exome_coverage,
+        include_transcript_group=include_transcript_group,
+        include_canonical_group=include_canonical_group,
+    )
+
+    return ht.annotate(**groupings), tuple(groupings.keys())