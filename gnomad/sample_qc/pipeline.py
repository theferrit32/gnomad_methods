--- conflicted
+++ resolved
@@ -515,17 +515,11 @@
             )
             var_ploidy_ht = var_ploidy_ht.rename(
                 {
-<<<<<<< HEAD
                     "autosomal_mean_dp": f"var_data_{normalization_contig}_mean_dp",
                     "x_ploidy": "chrX_ploidy",
                     "y_ploidy": "chrY_ploidy",
                     "x_mean_dp": "chrX_mean_dp",
                     "y_mean_dp": "chrY_mean_dp",
-=======
-                    f"{normalization_contig}_mean_dp": f"var_data_{normalization_contig}_mean_dp"
-                    if variants_only_x_ploidy
-                    else f"{normalization_contig}_mean_dp",
->>>>>>> 46797e20
                 }
             )
         else:
