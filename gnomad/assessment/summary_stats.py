import logging
from typing import Dict, Optional, Set

import hail as hl

from gnomad.utils.filtering import filter_low_conf_regions
from gnomad.utils.vep import (
    add_most_severe_consequence_to_consequence,
    filter_vep_to_canonical_transcripts,
    get_most_severe_consequence_for_summary,
    process_consequences,
)


logging.basicConfig(format="%(levelname)s (%(name)s %(lineno)s): %(message)s")
logger = logging.getLogger(__name__)
logger.setLevel(logging.INFO)


def freq_bin_expr(
    freq_expr: hl.expr.ArrayExpression, index: int = 0
) -> hl.expr.StringExpression:
    """
	Returns frequency string annotations based on input AC or AF.

    .. note::
        - Default index is 0 because function assumes freq_expr was calculated with `annotate_freq`.
        - Frequency index 0 from `annotate_freq` is frequency for all pops calculated on adj genotypes only.

	:param freq_expr: Array of structs containing frequency information.
	:param index: Which index of freq_expr to use for annotation. Default is 0. 
	:return: StringExpression containing bin name based on input AC or AF.
	"""
    return (
        hl.case(missing_false=True)
        .when(freq_expr[index].AC == 0, "Not found")
        .when(freq_expr[index].AC == 1, "Singleton")
        .when(freq_expr[index].AC == 2, "Doubleton")
        .when(freq_expr[index].AC <= 5, "AC 3 - 5")
        .when(freq_expr[index].AF < 1e-4, "AC 6 - 0.01%")
        .when(freq_expr[index].AF < 1e-3, "0.01% - 0.1%")
        .when(freq_expr[index].AF < 1e-2, "0.1% - 1%")
        .when(freq_expr[index].AF < 1e-1, "1% - 10%")
        .when(freq_expr[index].AF > 0.95, ">95%")
        .default("10% - 95%")
    )


def get_summary_counts_dict(
    locus_expr: hl.expr.LocusExpression,
    allele_expr: hl.expr.ArrayExpression,
    lof_expr: hl.expr.StringExpression,
    no_lof_flags_expr: hl.expr.BooleanExpression,
    most_severe_csq_expr: hl.expr.StringExpression,
    prefix_str: str = "",
) -> Dict[str, hl.expr.Int64Expression]:
    """
    Returns dictionary containing containing counts of multiple variant categories.

    Categories are:
        - Number of variants
        - Number of indels
        - Number of SNVs
        - Number of LoF variants
        - Number of LoF variants that pass LOFTEE
        - Number of LoF variants that pass LOFTEE without any flgs
        - Number of LoF variants annotated as 'other splice' (OS) by LOFTEE
        - Number of LoF variants that fail LOFTEE
        - Number of missense variants
        - Number of synonymous variants
        - Number of autosomal variants
        - Number of allosomal variants
        
    .. warning:: 
        Assumes `allele_expr` contains only two variants (multi-allelics have been split).

    :param locus_expr: LocusExpression.
    :param allele_expr: ArrayExpression containing alleles.
    :param lof_expr: StringExpression containing LOFTEE annotation.
    :param no_lof_flags_expr: BooleanExpression indicating whether LoF variant has any flags.
    :param most_severe_csq_expr: StringExpression containing most severe consequence annotation.
    :param prefix_str: Desired prefix string for category names. Default is empty str.
    :return: Dict of categories and counts per category.
    """
    logger.warning("This function expects that multi-allelic variants have been split!")
    return {
        f"{prefix_str}num_variants": hl.agg.count(),
        f"{prefix_str}indels": hl.agg.count_where(
            hl.is_indel(allele_expr[0], allele_expr[1])
        ),
        f"{prefix_str}snps": hl.agg.count_where(
            hl.is_snp(allele_expr[0], allele_expr[1])
        ),
        f"{prefix_str}LOF": hl.agg.count_where(hl.is_defined(lof_expr)),
        f"{prefix_str}pass_loftee": hl.agg.count_where(lof_expr == "HC"),
        f"{prefix_str}pass_loftee_no_flag": hl.agg.count_where(
            (lof_expr == "HC") & (no_lof_flags_expr)
        ),
        f"{prefix_str}loftee_os": hl.agg.count_where(lof_expr == "OS"),
        f"{prefix_str}fail_loftee": hl.agg.count_where(lof_expr == "LC"),
        f"{prefix_str}num_missense": hl.agg.count_where(
            most_severe_csq_expr == "missense_variant"
        ),
        f"{prefix_str}num_synonymous": hl.agg.count_where(
            most_severe_csq_expr == "synonymous_variant"
        ),
        f"{prefix_str}num_autosomal_variants": hl.agg.filter(
            locus_expr.in_autosome_or_par(), hl.agg.count()
        ),
        f"{prefix_str}num_allosomal_variants": hl.agg.filter(
            locus_expr.in_x_nonpar() | locus_expr.in_y_nonpar(), hl.agg.count()
        ),
    }


def get_summary_ac_dict(
    ac_expr: hl.expr.Int64Expression,
    lof_expr: hl.expr.StringExpression,
    no_lof_flags_expr: hl.expr.BooleanExpression,
    most_severe_csq_expr: hl.expr.StringExpression,
) -> Dict[str, hl.expr.Int64Expression]:
    """
    Returns dictionary containing containing total allele counts for variant categories.

    Categories are:
        - All variants
        - LoF variants
        - LoF variants that pass LOFTEE
        - LoF variants that pass LOFTEE without any flags
        - LoF variants that are annotate as 'other splice' (OS) by LOFTEE
        - LoF variants that fail LOFTEE
        - Missense variants
        - Synonymous variants

    .. warning:: 
        Assumes `allele_expr` contains only two variants (multi-allelics have been split).

    :param allele_expr: ArrayExpression containing alleles.
    :param lof_expr: StringExpression containing LOFTEE annotation.
    :param no_lof_flags_expr: BooleanExpression indicating whether LoF variant has any flags.
    :return: Dict of variant categories and their total allele counts.
    """
    logger.warning("This function expects that multi-allelic variants have been split!")
    return {
        "total_ac": hl.agg.sum(ac_expr),
        "total_ac_LOF": hl.agg.filter(hl.is_defined(lof_expr), hl.agg.sum(ac_expr)),
        "total_ac_pass_loftee": hl.agg.filter(lof_expr == "HC", hl.agg.sum(ac_expr)),
        "total_ac_pass_loftee_no_flag": hl.agg.filter(
            (lof_expr == "HC") & (no_lof_flags_expr), hl.agg.sum(ac_expr)
        ),
        "total_ac_loftee_os": hl.agg.filter(lof_expr == "OS", hl.agg.sum(ac_expr)),
        "total_ac_fail_loftee": hl.agg.filter(lof_expr == "LC", hl.agg.sum(ac_expr)),
        "total_ac_missense": hl.agg.filter(
            most_severe_csq_expr == "missense_variant", hl.agg.sum(ac_expr)
        ),
        "total_ac_synonymous": hl.agg.filter(
            most_severe_csq_expr == "synonymous_variant", hl.agg.sum(ac_expr)
        ),
    }


def get_summary_counts(
    ht: hl.Table,
    freq_field: str = "freq",
    filter_field: str = "filters",
    filter_decoy: bool = False,
    index: int = 0,
) -> hl.Table:
    """
	Generates a struct with summary counts across variant categories.

    Summary counts:
        - Number of variants
        - Number of indels
        - Number of SNVs
        - Number of LoF variants
        - Number of LoF variants that pass LOFTEE (including with LoF flags)
        - Number of LoF variants that pass LOFTEE without LoF flags
        - Number of OS (other splice) variants annotated by LOFTEE
        - Number of LoF variants that fail LOFTEE filters

    Also annotates Table's globals with total variant counts.

    Before calculating summary counts, function:
        - Filters out low confidence regions
        - Filters to canonical transcripts
        - Uses the most severe consequence 

    Assumes that:
        - Input HT is annotated with VEP.
        - Multiallelic variants have been split and/or input HT contains bi-allelic variants only.
        - freq_expr was calculated with `annotate_freq`.
        - (Frequency index 0 from `annotate_freq` is frequency for all pops calculated on adj genotypes only.)

    :param ht: Input Table.
    :param freq_field: Name of field in HT containing frequency annotation (array of structs). Default is "freq".
    :param filter_field: Name of field in HT containing variant filter information. Default is "filters".
    :param filter_decoy: Whether to filter decoy regions. Default is False.
    :param index: Which index of freq_expr to use for annotation. Default is 0. 
    :return: Table grouped by frequency bin and aggregated across summary count categories. 
	"""
    logger.info("Checking if multi-allelic variants have been split...")
    max_alleles = ht.aggregate(hl.agg.max(hl.len(ht.alleles)))
    if max_alleles > 2:
        logger.info("Splitting multi-allelics and VEP transcript consequences...")
        ht = hl.split_multi_hts(ht)

    logger.info("Filtering to PASS variants in high confidence regions...")
    ht = ht.filter((hl.len(ht[filter_field]) == 0))
    ht = filter_low_conf_regions(ht, filter_decoy=filter_decoy)

    logger.info(
        "Filtering to canonical transcripts and getting VEP summary annotations..."
    )
    ht = filter_vep_to_canonical_transcripts(ht)
    ht = get_most_severe_consequence_for_summary(ht)

    logger.info("Annotating with frequency bin information...")
    ht = ht.annotate(freq_bin=freq_bin_expr(ht[freq_field], index))

    logger.info(
        "Annotating HT globals with total counts/total allele counts per variant category..."
    )
    summary_counts = ht.aggregate(
        hl.struct(
            **get_summary_counts_dict(
                ht.locus,
                ht.alleles,
                ht.lof,
                ht.no_lof_flags,
                ht.most_severe_csq,
                prefix_str="total_",
            )
        )
    )
    summary_ac_counts = ht.aggregate(
        hl.struct(
            **get_summary_ac_dict(
                ht[freq_field][index].AC, ht.lof, ht.no_lof_flags, ht.most_severe_csq,
            )
        )
    )
    ht = ht.annotate_globals(
        summary_counts=summary_counts.annotate(**summary_ac_counts)
    )
    return ht.group_by("freq_bin").aggregate(
<<<<<<< HEAD
        **get_summary_counts_dict(ht.alleles, ht.lof, ht.no_lof_flags)
    )


def get_an_criteria(
    mt: hl.MatrixTable,
    samples_by_sex: Optional[Dict[str, int]] = None,
    meta_root: str = "meta",
    sex_field: str = "sex_imputation.sex_karyotype",
    xy_str: str = "XY",
    xx_str: str = "XX",
    freq_field: str = "freq",
    freq_index: int = 0,
    an_proportion_cutoff: float = 0.8,
) -> hl.expr.BooleanExpression:
    """
    Generates criteria to filter samples based on allele number (AN).

    Uses allele number as proxy for call rate.

    :param mt: Input MatrixTable.
    :param samples_by_sex: Optional Dictionary containing number of samples (value) for each sample sex (key).
    :param meta_root: Name of field in MatrixTable containing sample metadata information. Default is 'meta'.
    :param sex_field: Name of field in MatrixTable containing sample sex assignment. Defualt is 'sex_imputation.sex_karyotype'.
    :param xy_str: String marking whether a sample has XY sex. Default is 'XY'.
    :param xx_str: String marking whether a sample has XX sex. Default is 'XX'.
    :param freq_field: Name of field in MT that contains frequency information. Default is 'freq'.
    :param freq_index: Which index of frequency struct to use. Default is 0.
    :param an_proportion_cutoff: Desired allele number proportion cutoff. Default is 0.8.
    """
    if samples_by_sex is None:
        samples_by_sex = mt.aggregate_cols(hl.agg.counter(mt[meta_root][sex_field]))
    return (
        hl.case()
        .when(
            mt.locus.in_autosome_or_par(),
            mt[freq_field][freq_index].AN
            >= an_proportion_cutoff * 2 * sum(samples_by_sex.values()),
        )
        .when(
            mt.locus.in_x_nonpar(),
            mt[freq_field][freq_index].AN
            >= an_proportion_cutoff
            * (samples_by_sex[xy_str] + samples_by_sex[xx_str] * 2),
        )
        .when(
            mt.locus.in_y_nonpar(),
            mt[freq_field][freq_index].AN
            >= an_proportion_cutoff * samples_by_sex[xy_str],
        )
        .or_missing()
    )


def get_tx_expression_expr(
    key_expr: hl.expr.StructExpression,
    tx_ht: hl.Table,
    csq_expr: hl.expr.StructExpression,
    gene_field: str = "ensg",
    csq_field: str = "csq",
    tx_struct: str = "tx_annotation",
) -> hl.expr.Float64Expression:
    """
    Pulls appropriate transcript expression annotation struct given a specific locus and alleles (provided in `key_expr`).

    Assumes that `key_expr` contains a locus and alleles.
    Assumes that multi-allelic variants have been split in both `tx_ht` and `key_expr`.

    :param row_key_expr: StructExpression containing locus and alleles to search in `tx_ht`.
    :param tx_ht: Input Table containing transcript expression information.
    :param csq_expr: Input StructExpression that contains VEP consequence information.
    :param gene_field: Field in `csq_expr` that contains gene ID.
    :param csq_field: Field in `csq_expr` that contains `most_severe_consequence` annotation.
    :param tx_struct: StructExpression that contains transcript expression information.
    :return: StructExpression that contains transcript expression information for given gene ID in `csq_expr`.
    """
    return hl.find(
        lambda csq: (csq[gene_field] == csq_expr.gene_id)
        & (csq[csq_field] == csq_expr.most_severe_consequence),
        tx_ht[key_expr][tx_struct],
    )


def default_generate_gene_lof_matrix(
    mt: hl.MatrixTable,
    tx_ht: Optional[hl.Table],
    high_expression_cutoff: float = 0.9,
    low_expression_cutoff: float = 0.1,
    filter_field: str = "filters",
    freq_field: str = "freq",
    freq_index: int = 0,
    additional_csq_set: Set[str] = {"missense_variant", "synonymous_variant"},
    all_transcripts: bool = False,
    filter_an: bool = False,
    filter_to_rare: bool = False,
    pre_loftee: bool = False,
    lof_csq_set: Set[str] = {
        "splice_acceptor_variant",
        "splice_donor_variant",
        "stop_gained",
        "frameshift_variant",
    },
    remove_ultra_common: bool = False,
) -> hl.MatrixTable:
    """

    :param mt: Input MatrixTable.
    :param tx_ht: Optional Table containing expression levels per transcript.
    :param high_expression_cutoff: Minimum mean proportion expressed cutoff for a transcript to be considered highly expressed. Default is 0.9.
    :param low_expression_cutoff: Upper mean proportion expressed cutoff for a transcript to lowly expressed. Default is 0.1.
    :param filter_field: Name of field in MT that contains variant filters. Default is 'filters'.
    :param freq_field: Name of field in MT that contains frequency information. Default is 'freq'.
    :param freq_index: Which index of frequency struct to use. Default is 0.
    :param additional_csq_set: Set of additional consequences to keep. Default is {'missense_variant', 'synonymous_variant'}.
    :param all_transcripts: Whether to use all transcripts instead of just the transcript with most severe consequence. Default is False.
    :param filter_an: Whether to filter using allele number as proxy for call rate. Default is False.
    :param filter_to_rare: Whether to filter to rare (AF < 5%) variants. Default is False.
    :param pre_loftee: Whether LoF consequences have been annotated with LOFTEE. Default is False.
    :param lof_csq_set: Set of LoF consequence strings. Default is {"splice_acceptor_variant", "splice_donor_variant", "stop_gained", "frameshift_variant"}.
    :param remove_ultra_common: Whether to remove ultra common (AF > 95%) variants. Default is False.
    """
    logger.info("Filtering to PASS variants...")
    filt_criteria = hl.len(mt[filter_field]) == 0
    if filter_an:
        logger.info(
            "Using AN (as a call rate proxy) to filter to variants that meet a minimum call rate..."
        )
        filt_criteria &= get_an_criteria(mt)
    if remove_ultra_common:
        logger.info("Removing ultra common (AF > 95%) variants...")
        filt_criteria &= mt[freq_field][freq_index].AF < 0.95
    if filter_to_rare:
        logger.info("Filtering to rare (AF < 5%) variants...")
        filt_criteria &= mt[freq_field][freq_index].AF < 0.05
    mt = mt.filter_rows(filt_criteria)

    if all_transcripts:
        logger.info("Exploding transcript_consequences field...")
        explode_field = "transcript_consequences"
    else:
        logger.info(
            "Adding most severe (worst) consequence and expoding worst_csq_by_gene field..."
        )
        mt = process_consequences(mt)
        explode_field = "worst_csq_by_gene"

    if pre_loftee:
        logger.info(f"Filtering to LoF consequences: {lof_csq_set}")
        lof_cats = hl.literal(lof_csq_set)
        criteria = lambda x: lof_cats.contains(
            add_most_severe_consequence_to_consequence(x).most_severe_consequence
        )
    else:
        logger.info("Filtering to LoF variants that pass LOFTEE with no LoF flags...")
        criteria = lambda x: (x.lof == "HC") & hl.is_missing(x.lof_flags)

    if additional_csq_set:
        logger.info(f"Including these consequences: {additional_csq_set}")
        additional_cats = hl.literal(additional_csq_set)
        criteria &= lambda x: additional_cats.contains(
            add_most_severe_consequence_to_consequence(x).most_severe_consequence
        )

    csqs = mt.vep[explode_field].filter(criteria)
    mt = mt.select_rows(mt[freq_field], csqs=csqs)
    mt = mt.explode_rows(mt.csqs)
    annotation_expr = {
        "gene_id": mt.csqs.gene_id,
        "gene": mt.csqs.gene_symbol,
        "indel": hl.is_indel(mt.alleles[0], mt.alleles[1]),
        "most_severe_consequence": mt.csqs.most_severe_consequence,
    }

    if tx_ht:
        logger.info("Adding transcript expression annotation...")
        tx_annotation = get_tx_expression_expr(
            mt.row_key, tx_ht, mt.csqs,
        ).mean_proportion
        annotation_expr["expressed"] = (
            hl.case()
            .when(tx_annotation >= high_expression_cutoff, "high")
            .when(tx_annotation > low_expression_cutoff, "medium")
            .when(hl.is_defined(tx_annotation), "low")
            .default("missing")
        )
    else:
        annotation_expr["transcript_id"] = mt.csqs.transcript_id
        annotation_expr["canonical"] = hl.is_defined(mt.csqs.canonical)
    mt = mt.annotate_rows(**annotation_expr)

    return (
        mt.group_rows_by(*list(annotation_expr.keys()))
        .aggregate_rows(
            n_sites=hl.agg.count(),
            n_sites_array=hl.agg.array_sum(mt.freq.map(lambda x: hl.int(x.AC > 0))),
            classic_caf=hl.agg.sum(mt[freq_field][freq_index].AF),
            max_af=hl.agg.max(mt[freq_field][freq_index].AF),
            classic_caf_array=hl.agg.array_sum(mt[freq_field].map(lambda x: x.AF)),
        )
        .aggregate_entries(
            num_homs=hl.agg.count_where(mt.GT.is_hom_var()),
            num_hets=hl.agg.count_where(mt.GT.is_het()),
            defined_sites=hl.agg.count_where(hl.is_defined(mt.GT)),
        )
        .result()
=======
        **get_summary_counts_dict(
            ht.locus, ht.alleles, ht.lof, ht.no_lof_flags, ht.most_severe_csq,
        )
>>>>>>> 24640cfe
    )<|MERGE_RESOLUTION|>--- conflicted
+++ resolved
@@ -244,8 +244,9 @@
         summary_counts=summary_counts.annotate(**summary_ac_counts)
     )
     return ht.group_by("freq_bin").aggregate(
-<<<<<<< HEAD
-        **get_summary_counts_dict(ht.alleles, ht.lof, ht.no_lof_flags)
+        **get_summary_counts_dict(
+            ht.locus, ht.alleles, ht.lof, ht.no_lof_flags, ht.most_severe_csq,
+        )
     )
 
 
@@ -450,9 +451,4 @@
             defined_sites=hl.agg.count_where(hl.is_defined(mt.GT)),
         )
         .result()
-=======
-        **get_summary_counts_dict(
-            ht.locus, ht.alleles, ht.lof, ht.no_lof_flags, ht.most_severe_csq,
-        )
->>>>>>> 24640cfe
     )